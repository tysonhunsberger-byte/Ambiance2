from __future__ import annotations

from copy import deepcopy
from pathlib import Path
from typing import Dict

from PyQt5.QtCore import Qt, QTimer
from PyQt5.QtWidgets import (
    QFileDialog,
    QFrame,
    QGroupBox,
    QHBoxLayout,
    QLabel,
    QVBoxLayout,
    QPushButton,
    QWidget,
    QSlider,
    QCheckBox,
    QMessageBox,
    QSizePolicy,
    QToolButton,
    QSpacerItem,
    QScrollArea,
)

from ambiance.audio_engine import AudioEngine, BlockController, StreamController
from .stream_mods import StreamModsContainer


DEFAULT_THEME = {
    "bg": "#10141d",
    "panel": "#19202b",
    "card": "#202835",
    "text": "#f4f6fb",
    "muted": "#aeb7c9",
    "accent": "#4da3ff",
    "border": "#2f3b4c",
}


def _hex_to_rgb(color: str) -> tuple[int, int, int]:
    value = color.lstrip("#")
    if len(value) == 3:
        value = "".join(ch * 2 for ch in value)
    r = int(value[0:2], 16)
    g = int(value[2:4], 16)
    b = int(value[4:6], 16)
    return r, g, b


def _blend(color_a: str, color_b: str, ratio: float) -> str:
    ratio = max(0.0, min(1.0, ratio))
    ar, ag, ab = _hex_to_rgb(color_a)
    br, bg, bb = _hex_to_rgb(color_b)
    r = int(ar * ratio + br * (1.0 - ratio))
    g = int(ag * ratio + bg * (1.0 - ratio))
    b = int(ab * ratio + bb * (1.0 - ratio))
    return f"#{r:02x}{g:02x}{b:02x}"


def _mix_with_white(color: str, amount: float) -> str:
    return _blend("#ffffff", color, 1.0 - max(0.0, min(1.0, amount)))


class _LegacySignalProxy:
    """Minimal proxy for Qt signals referenced by legacy code."""

    def __init__(self) -> None:
        self._target = None
        self._slots = []

    def set_target(self, signal) -> None:  # type: ignore[no-untyped-def]
        self._target = signal
        if signal is None:
            return
        for slot in self._slots:
            try:
                signal.connect(slot)
            except Exception:
                pass

    def connect(self, slot) -> None:  # type: ignore[no-untyped-def]
        if slot not in self._slots:
            self._slots.append(slot)
        if self._target is not None:
            try:
                self._target.connect(slot)
            except Exception:
                pass


class _LegacySliderProxy:
    """Proxy that mimics a QSlider for compatibility consumers."""

    def __init__(self) -> None:
        self._target = None
        self.sliderMoved = _LegacySignalProxy()
        self.sliderPressed = _LegacySignalProxy()
        self.sliderReleased = _LegacySignalProxy()
        self.valueChanged = _LegacySignalProxy()

    def set_target(self, slider) -> None:  # type: ignore[no-untyped-def]
        self._target = slider
        for name, proxy in (
            ("sliderMoved", self.sliderMoved),
            ("sliderPressed", self.sliderPressed),
            ("sliderReleased", self.sliderReleased),
            ("valueChanged", self.valueChanged),
        ):
            target_signal = getattr(slider, name) if slider is not None else None
            proxy.set_target(target_signal)

    # Basic API surface used by the old desktop code -----------------
    def setValue(self, value: int) -> None:
        if self._target is not None:
            self._target.setValue(value)

    def setRange(self, minimum: int, maximum: int) -> None:
        if self._target is not None:
            self._target.setRange(minimum, maximum)

    def setEnabled(self, enabled: bool) -> None:
        if self._target is not None:
            self._target.setEnabled(enabled)

    def blockSignals(self, block: bool) -> None:
        if self._target is not None:
            self._target.blockSignals(block)

    def value(self) -> int:
        if self._target is not None:
            return int(self._target.value())
        return 0

    def __getattr__(self, item):
        if self._target is None:
            def _noop(*_args, **_kwargs):
                return None

            return _noop
        return getattr(self._target, item)


class _LegacyLabelProxy:
    """Proxy that mimics a QLabel for compatibility consumers."""

    def __init__(self) -> None:
        self._target = None

    def set_target(self, label) -> None:  # type: ignore[no-untyped-def]
        self._target = label

    def setText(self, text: str) -> None:
        if self._target is not None:
            self._target.setText(text)

    def text(self) -> str:
        if self._target is not None:
            return str(self._target.text())
        return ""

    def __getattr__(self, item):
        if self._target is None:
            def _noop(*_args, **_kwargs):
                return None

            return _noop
        return getattr(self._target, item)


class BlocksPanel(QFrame):
    """Panel hosting user audio blocks/streams."""

    def __init__(self, engine: AudioEngine, parent: QWidget | None = None):
        super().__init__(parent)
        self.engine = engine
        self._block_widgets: Dict[BlockController, BlockWidget] = {}
        self.setObjectName("BlocksPanel")

        self.setAutoFillBackground(True)
        self._theme_colors = deepcopy(DEFAULT_THEME)
        self._dark_mode = True
        self.apply_theme(self._theme_colors, dark=self._dark_mode)

        # Legacy compatibility handles for the desktop shell which still
        # references panel-level seeker and label attributes.
        self.seekerA = _LegacySliderProxy()
        self.seekerB = _LegacySliderProxy()
        self.progressLabelA = _LegacyLabelProxy()
        self.progressLabelB = _LegacyLabelProxy()

        root_layout = QVBoxLayout(self)
        root_layout.setContentsMargins(18, 18, 18, 18)
        root_layout.setSpacing(12)

        header = QHBoxLayout()
        title = QLabel("Blocks & Streams")
        title.setObjectName("BlocksTitle")
        title.setStyleSheet("font-size: 18px; font-weight: 600;")
        header.addWidget(title)

        header.addStretch()

        add_btn = QPushButton("Add Block")
        add_btn.clicked.connect(self._on_add_block_clicked)
        header.addWidget(add_btn)

        root_layout.addLayout(header)

        self.list_widget = QWidget()
        self.list_widget.setObjectName("BlocksPanelList")
        self.list_layout = QVBoxLayout(self.list_widget)
        self.list_layout.setContentsMargins(0, 0, 0, 0)
        self.list_layout.setSpacing(16)
        self.list_layout.addStretch()
        root_layout.addWidget(self.list_widget, 1)

        engine.block_created.connect(self._on_block_created)
        engine.block_removed.connect(self._on_block_removed)

    # ------------------------------------------------------------------
    @property
    def theme_colors(self) -> Dict[str, str]:
        return self._theme_colors

    @property
    def dark_mode(self) -> bool:
        return self._dark_mode

    def apply_theme(self, colors: Dict[str, str], *, dark: bool = True) -> None:
        self._theme_colors = deepcopy(colors)
        self._dark_mode = dark

        bg = colors.get("panel", DEFAULT_THEME["panel"])
        card = colors.get("card", DEFAULT_THEME["card"])
        text = colors.get("text", DEFAULT_THEME["text"])
        accent = colors.get("accent", DEFAULT_THEME["accent"])
        border = colors.get("border", DEFAULT_THEME["border"])
        muted = colors.get("muted", DEFAULT_THEME["muted"])

<<<<<<< HEAD
        if dark:
            panel_bg = _blend(bg, card, 0.3)
            block_bg = _blend(panel_bg, card, 0.52)
            stream_bg = _blend(panel_bg, card, 0.45)
            combo_mix = 0.2
        else:
            panel_bg = _blend(bg, card, 0.65)
            block_bg = _blend(panel_bg, card, 0.75)
            stream_bg = _blend(panel_bg, card, 0.7)
            combo_mix = 0.14
        button_bg = _blend(panel_bg, accent, 0.12 if dark else 0.18)
        button_hover = _blend(panel_bg, accent, 0.2 if dark else 0.28)
        button_pressed = _blend(panel_bg, accent, 0.32 if dark else 0.38)
        button_text = text
        combo_bg = _mix_with_white(stream_bg, combo_mix)
        combo_border = _blend(border, combo_bg, 0.6)
        combo_text = "#101010" if dark else "#000000"
        slider_track = _blend(bg, card, 0.32 if dark else 0.48)
=======
        panel_bg = _blend(card, bg, 0.55)
        block_bg = _blend(card, bg, 0.7)
        stream_bg = _blend(card, bg, 0.6)
        button_bg = _blend(panel_bg, accent, 0.12)
        button_hover = _blend(panel_bg, accent, 0.22)
        button_pressed = _blend(panel_bg, accent, 0.35)
        button_text = text
        combo_bg = _mix_with_white(stream_bg, 0.28 if dark else 0.2)
        combo_border = _blend(border, accent, 0.3)
        combo_text = "#101010" if dark else "#000000"
        slider_track = _blend(bg, card, 0.45)
>>>>>>> b8ac6b97
        slider_handle = _blend(accent, "#ffffff", 0.45)
        slider_fill = accent
        secondary_text = _blend(text, muted, 0.6)

        stylesheet = f"""
            QFrame#BlocksPanel {{
                background-color: {panel_bg};
                color: {text};
                border-radius: 12px;
            }}
            QFrame#BlocksPanel QLabel {{
                color: {text};
            }}
            QFrame#BlocksPanel QLabel#BlocksTitle {{
                color: {text};
            }}
            QFrame#BlocksPanel QPushButton {{
                background-color: {button_bg};
                color: {button_text};
                border: 1px solid {border};
                border-radius: 8px;
                padding: 6px 14px;
            }}
            QFrame#BlocksPanel QPushButton:hover {{
                background-color: {button_hover};
            }}
            QFrame#BlocksPanel QPushButton:pressed {{
                background-color: {button_pressed};
            }}
            QFrame#BlocksPanel QPushButton:disabled {{
                color: {secondary_text};
                border-color: {_blend(border, panel_bg, 0.65)};
                background-color: {_blend(panel_bg, card, 0.75)};
            }}
            QGroupBox#BlockWidget {{
                border: 1px solid {_blend(border, card, 0.65)};
                border-radius: 14px;
                margin-top: 18px;
                background-color: {block_bg};
            }}
            QGroupBox#BlockWidget::title {{
                subcontrol-origin: margin;
                subcontrol-position: top left;
                padding: 0 10px;
                color: {text};
                font-weight: 600;
            }}
            QGroupBox#BlockWidget QLabel {{
                color: {text};
            }}
            QGroupBox#StreamWidget {{
                background-color: {stream_bg};
                border: 1px solid {_blend(border, card, 0.55)};
                border-radius: 12px;
                margin-top: 18px;
            }}
            QGroupBox#StreamWidget::title {{
                subcontrol-origin: margin;
                subcontrol-position: top left;
                padding: 0 10px;
                color: {text};
                font-weight: 600;
            }}
            QGroupBox#StreamWidget QLabel {{
                color: {text};
            }}
            QGroupBox#StreamWidget QLabel#StreamSecondary {{
                color: {secondary_text};
            }}
            QGroupBox#StreamWidget QCheckBox {{
                color: {text};
            }}
            QGroupBox#StreamWidget QComboBox,
            QGroupBox#StreamWidget QDoubleSpinBox {{
                color: {combo_text};
                background-color: {combo_bg};
                border: 1px solid {combo_border};
                border-radius: 6px;
                padding: 2px 8px;
            }}
            QGroupBox#StreamWidget QComboBox::drop-down {{
                width: 22px;
            }}
            QGroupBox#StreamWidget QComboBox QAbstractItemView {{
                background-color: {_mix_with_white(combo_bg, 0.15 if dark else 0.25)};
                color: {combo_text};
            }}
            QGroupBox#StreamWidget QToolButton#ModsToggle {{
                background-color: {button_bg};
                color: {button_text};
                border: 1px solid {border};
                border-radius: 8px;
                padding: 6px 12px;
                font-weight: 600;
            }}
            QGroupBox#StreamWidget QToolButton#ModsToggle:hover {{
                background-color: {button_hover};
            }}
            QGroupBox#StreamWidget QToolButton#ModsToggle:checked {{
                background-color: {_blend(button_hover, accent, 0.35)};
            }}
            QGroupBox#StreamWidget QSlider::groove:horizontal {{
                height: 6px;
                background: {slider_track};
                border-radius: 3px;
            }}
            QGroupBox#StreamWidget QSlider::handle:horizontal {{
                background: {slider_handle};
                border: 1px solid {_blend(accent, '#000000', 0.55)};
                width: 16px;
                margin: -5px 0;
                border-radius: 8px;
            }}
            QGroupBox#StreamWidget QSlider::sub-page:horizontal {{
                background: {slider_fill};
                border-radius: 3px;
            }}
        """

        self.setStyleSheet(stylesheet)

        for widget in self._block_widgets.values():
            widget.apply_theme(self._theme_colors, dark=self._dark_mode)

    # ------------------------------------------------------------------
    def _ordered_block_widgets(self) -> list["BlockWidget"]:
        return sorted(self._block_widgets.values(), key=lambda widget: widget.controller.index)

    def _first_stream_widget(self) -> "StreamWidget | None":
        for block_widget in self._ordered_block_widgets():
            for stream_widget in block_widget.ordered_stream_widgets:
                return stream_widget
        return None

    def _refresh_legacy_seekers(self) -> None:
        widget = self._first_stream_widget()
        if widget is None:
            self.seekerA.set_target(None)
            self.seekerB.set_target(None)
            self.progressLabelA.set_target(None)
            self.progressLabelB.set_target(None)
            return
        self.seekerA.set_target(widget.progress_a_slider)
        self.seekerB.set_target(widget.progress_b_slider)
        self.progressLabelA.set_target(widget.progress_a_time)
        self.progressLabelB.set_target(widget.progress_b_time)

    def _on_stream_widget_added(self, widget: "StreamWidget") -> None:
        self._refresh_legacy_seekers()

    def _on_stream_widget_removed(self, widget: "StreamWidget") -> None:
        self._refresh_legacy_seekers()

    # ------------------------------------------------------------------
    def create_block(self) -> BlockController | None:
        try:
            self.engine.ensure_running()
            block = self.engine.add_block()
            block.set_volume(1.0)
            return block
        except Exception as exc:
            QMessageBox.critical(self, "Audio Engine", f"Failed to add block:\n{exc}")
            return None

    def _on_add_block_clicked(self) -> None:
        self.create_block()

    def _on_block_created(self, block: BlockController) -> None:
        widget = BlockWidget(block, panel=self)
        self._block_widgets[block] = widget
        widget.apply_theme(self._theme_colors, dark=self._dark_mode)
        insert_index = max(0, self.list_layout.count() - 1)
        self.list_layout.insertWidget(insert_index, widget)
        self._refresh_legacy_seekers()

    def _on_block_removed(self, block: BlockController) -> None:
        widget = self._block_widgets.pop(block, None)
        if widget:
            widget.deleteLater()
        self._refresh_legacy_seekers()

    def remove_block(self, block: BlockController) -> None:
        self.engine.remove_block(block)


class BlockWidget(QGroupBox):
    """UI wrapper for a BlockController."""

    def __init__(
        self,
        controller: BlockController,
        panel: BlocksPanel | None = None,
    ):
        super().__init__(f"Block {controller.index}")
        self.controller = controller
        self.panel = panel
        self.stream_widgets: Dict[StreamController, StreamWidget] = {}
        self._theme_colors = deepcopy(panel.theme_colors)
        self._dark_mode = panel.dark_mode

        self.setObjectName("BlockWidget")
        layout = QVBoxLayout(self)
        layout.setContentsMargins(18, 20, 18, 20)
        layout.setSpacing(18)

        volume_label = QLabel("Volume")
        volume_label.setStyleSheet("font-weight: 600;")
        layout.addWidget(volume_label)

        slider_row = QHBoxLayout()
        slider_row.setContentsMargins(0, 0, 0, 0)
        slider_row.setSpacing(10)
        self.volume_slider = QSlider(Qt.Horizontal)
        self.volume_slider.setRange(0, 150)
        self.volume_slider.setValue(int(controller.volume * 100))
        self.volume_slider.setMinimumHeight(24)
        self.volume_slider.valueChanged.connect(self._on_volume_changed)
        slider_row.addWidget(self.volume_slider, 1)
        self.volume_label = QLabel("100%")
        slider_row.addWidget(self.volume_label)
        layout.addLayout(slider_row)

        button_row = QHBoxLayout()
        button_row.addStretch()
        self.add_stream_btn = QPushButton("Add Stream")
        self.add_stream_btn.clicked.connect(self._on_add_stream)
        button_row.addWidget(self.add_stream_btn)
        self.remove_btn = QPushButton("Remove Block")
        self.remove_btn.clicked.connect(self._on_remove_block)
        button_row.addWidget(self.remove_btn)
        layout.addLayout(button_row)

        self.stream_container = QVBoxLayout()
        self.stream_container.setContentsMargins(0, 0, 0, 0)
        self.stream_container.setSpacing(20)
        layout.addLayout(self.stream_container)

        self._pending_removal = False

        controller.stream_added.connect(self._on_stream_added)
        controller.stream_removed.connect(self._on_stream_removed)
        controller.volume_changed.connect(self._sync_volume)

        for stream in controller.streams:
            self._add_stream_widget(stream)

    # ------------------------------------------------------------------
    def apply_theme(self, colors: Dict[str, str], *, dark: bool = True) -> None:
        self._theme_colors = deepcopy(colors)
        self._dark_mode = dark
        for widget in self.stream_widgets.values():
            widget.apply_theme(self._theme_colors, dark=dark)

    # ------------------------------------------------------------------
    @property
    def ordered_stream_widgets(self) -> list["StreamWidget"]:
        return [
            self.stream_widgets[stream]
            for stream in sorted(self.stream_widgets.keys(), key=lambda item: item.index)
        ]

    def _add_stream_widget(self, stream: StreamController) -> None:
        widget = StreamWidget(stream)
        self.stream_widgets[stream] = widget
        self.stream_container.addWidget(widget)
        widget.apply_theme(self._theme_colors, dark=self._dark_mode)
        self.panel._on_stream_widget_added(widget)

    # ------------------------------------------------------------------
    def _on_volume_changed(self, value: int) -> None:
        percent = value / 100.0
        if percent <= 0:
            self.volume_label.setText("Muted")
        else:
            self.volume_label.setText(f"{int(percent * 100)}%")
        self.controller.set_volume(percent)

    def _sync_volume(self, value: float) -> None:
        self.volume_slider.blockSignals(True)
        self.volume_slider.setValue(int(value * 100))
        self.volume_slider.blockSignals(False)
        self.volume_label.setText(f"{int(value * 100)}%")

    def _on_add_stream(self) -> None:
        if self._pending_removal:
            return
        if self.controller not in self.panel.engine.blocks:
            return
        try:
            self.controller.add_stream()
        except Exception as exc:
            QMessageBox.critical(self, "Add Stream", f"Failed to add stream:\n{exc}")

    def _on_stream_added(self, stream: StreamController) -> None:
        if stream not in self.stream_widgets:
            self._add_stream_widget(stream)

    def _on_stream_removed(self, stream: StreamController) -> None:
        widget = self.stream_widgets.pop(stream, None)
        if widget:
            widget.deleteLater()
            self.panel._on_stream_widget_removed(widget)

    def _on_remove_block(self) -> None:
        confirm = QMessageBox.question(
            self,
            "Remove Block",
            "Are you sure you want to remove this block and all streams?",
        )
        if confirm == QMessageBox.Yes:
            self._pending_removal = True
            self.add_stream_btn.setEnabled(False)
            self.remove_btn.setEnabled(False)
            self.setEnabled(False)
            try:
                self.panel.remove_block(self.controller)
            except Exception as exc:
                QMessageBox.critical(self, "Remove Block", f"Failed to remove block:\n{exc}")
                self._pending_removal = False
                self.setEnabled(True)
                self.add_stream_btn.setEnabled(True)
                self.remove_btn.setEnabled(True)

    # ------------------------------------------------------------------
    def _wire_mod_controls(self) -> None:
        """Legacy no-op retained for backwards compatibility.

        Older versions of the desktop shell used to poke the block widgets
        directly to wire the per-stream effect controls. The modern widgets
        handle that work internally (see :class:`StreamWidget`), but we keep
        the attribute so that stale imports don't crash during startup.
        """

        # Nothing to do here – the method simply needs to exist.
        return None


class StreamWidget(QGroupBox):
    """UI for a single stream."""

    def __init__(self, controller: StreamController):
        super().__init__(f"Stream {controller.index}")
        self.controller = controller
        self._duration_info = {"A": 0.0, "B": 0.0}
        self._seeking_layer: str | None = None
        self.setObjectName("StreamWidget")
        self.setSizePolicy(QSizePolicy.Expanding, QSizePolicy.Preferred)
        self.setMinimumHeight(260)
        self._theme_colors = deepcopy(DEFAULT_THEME)
        self._dark_mode = True

        layout = QVBoxLayout(self)
        layout.setContentsMargins(18, 18, 18, 18)
        layout.setSpacing(16)
        file_row = QHBoxLayout()
        file_row.setSpacing(12)

        self.file_a_btn = QPushButton("Load A")
        self.file_a_btn.clicked.connect(lambda: self._pick_file("A"))
        self.file_a_label = QLabel("None")
        self.file_a_label.setObjectName("StreamSecondary")
        self.file_a_label.setSizePolicy(QSizePolicy.Expanding, QSizePolicy.Preferred)

        self.file_b_btn = QPushButton("Load B")
        self.file_b_btn.clicked.connect(lambda: self._pick_file("B"))
        self.file_b_label = QLabel("None")
        self.file_b_label.setObjectName("StreamSecondary")
        self.file_b_label.setSizePolicy(QSizePolicy.Expanding, QSizePolicy.Preferred)

        file_row.addWidget(self.file_a_btn)
        file_row.addWidget(self.file_a_label, 1)
        file_row.addSpacing(10)
        file_row.addWidget(self.file_b_btn)
        file_row.addWidget(self.file_b_label, 1)

        layout.addLayout(file_row)
        layout.addSpacing(10)

        self.progress_a_slider = self._make_slider(0, 1, 0)
        self.progress_a_slider.setEnabled(False)
        self.progress_a_slider.sliderPressed.connect(lambda: self._begin_seek("A"))
        self.progress_a_slider.sliderReleased.connect(lambda: self._commit_seek("A"))
        self.progress_a_slider.sliderMoved.connect(lambda value: self._preview_seek("A", value))
        self.progress_a_time = QLabel("0:00 / 0:00")
        self.progress_a_time.setObjectName("StreamSecondary")

        self.progress_b_slider = self._make_slider(0, 1, 0)
        self.progress_b_slider.setEnabled(False)
        self.progress_b_slider.sliderPressed.connect(lambda: self._begin_seek("B"))
        self.progress_b_slider.sliderReleased.connect(lambda: self._commit_seek("B"))
        self.progress_b_slider.sliderMoved.connect(lambda value: self._preview_seek("B", value))
        self.progress_b_time = QLabel("0:00 / 0:00")
        self.progress_b_time.setObjectName("StreamSecondary")

        # Legacy attribute names expected by parts of the desktop shell.
        self.seekerA = self.progress_a_slider
        self.seekerB = self.progress_b_slider
        self.progressLabelA = self.progress_a_time
        self.progressLabelB = self.progress_b_time

        layout.addLayout(self._progress_row("File A", self.progress_a_slider, self.progress_a_time))
        layout.addLayout(self._progress_row("File B", self.progress_b_slider, self.progress_b_time))
        layout.addSpacing(10)

        transport_row = QHBoxLayout()
        play_btn = QPushButton("Play")
        play_btn.clicked.connect(controller.play)
        stop_btn = QPushButton("Stop")
        stop_btn.clicked.connect(controller.stop)
        self.loop_check = QCheckBox("Loop")
        self.loop_check.setChecked(controller.loop)
        self.loop_check.toggled.connect(controller.set_loop)

        transport_row.addWidget(play_btn)
        transport_row.addWidget(stop_btn)
        transport_row.addWidget(self.loop_check)
        transport_row.addStretch()

        self.mute_btn = QPushButton("Mute")
        self.mute_btn.setCheckable(True)
        self.mute_btn.toggled.connect(controller.set_muted)
        transport_row.addWidget(self.mute_btn)

        layout.addLayout(transport_row)
        layout.addSpacing(12)

        # Sliders
        self.cross_slider = self._make_slider(0, 100, int(controller.crossfade_value * 100))
        self.cross_slider.valueChanged.connect(self._cross_changed)

        self.volume_slider = self._make_slider(0, 150, int(controller.volume_value * 100))
        self.volume_slider.valueChanged.connect(self._volume_changed)

        self.pan_slider = self._make_slider(-100, 100, int(controller.pan_value * 100))
        self.pan_slider.valueChanged.connect(self._pan_changed)

        layout.addLayout(self._slider_row("Crossfade A <-> B", self.cross_slider))
        layout.addSpacing(8)
        layout.addLayout(self._slider_row("Volume", self.volume_slider))
        layout.addSpacing(8)
        layout.addLayout(self._slider_row("Pan", self.pan_slider))
        self.mods_spacer = QSpacerItem(0, 6, QSizePolicy.Minimum, QSizePolicy.Fixed)
        layout.addItem(self.mods_spacer)

        self._mods_user_collapse = False

        self.mods_toggle = QToolButton()
        self.mods_toggle.setObjectName("ModsToggle")
        self.mods_toggle.setText("Effects Rack")
        self.mods_toggle.setToolButtonStyle(Qt.ToolButtonTextBesideIcon)
        self.mods_toggle.setArrowType(Qt.DownArrow)
        self.mods_toggle.setCheckable(True)
        self.mods_toggle.setChecked(True)
        self.mods_toggle.toggled.connect(self._on_mods_toggled)
        layout.addWidget(self.mods_toggle, 0, Qt.AlignLeft)

        self.mods = StreamModsContainer()
        self.mods.apply_theme(self._theme_colors, dark=self._dark_mode)

        self.mods_scroll = QScrollArea()
        self.mods_scroll.setObjectName("ModsScrollArea")
        self.mods_scroll.setWidgetResizable(True)
        self.mods_scroll.setFrameShape(QFrame.NoFrame)
        self.mods_scroll.setHorizontalScrollBarPolicy(Qt.ScrollBarAlwaysOff)
        self.mods_scroll.setVerticalScrollBarPolicy(Qt.ScrollBarAsNeeded)
        self.mods_scroll.setMinimumHeight(340)
        self.mods_scroll.setSizePolicy(QSizePolicy.Expanding, QSizePolicy.Expanding)
        self.mods_scroll.setWidget(self.mods)
        layout.addWidget(self.mods_scroll)

        self.mods_toggle.blockSignals(True)
        self.mods_toggle.setChecked(False)
        self.mods_toggle.blockSignals(False)
        self._on_mods_toggled(False)

        self._wire_mod_controls()

        controller.file_loaded.connect(self._on_file_loaded)
        controller.state_changed.connect(self._sync_state)
        self._sync_state()

        self.position_timer = QTimer(self)
        self.position_timer.setInterval(200)
        self.position_timer.timeout.connect(self._refresh_positions)
        self.position_timer.start()

    def apply_theme(self, colors: Dict[str, str], *, dark: bool = True) -> None:
        self._theme_colors = deepcopy(colors)
        self._dark_mode = dark
        self.mods.apply_theme(colors, dark=dark)
        if hasattr(self, "mods_scroll"):
            track = _blend(colors.get("panel", DEFAULT_THEME["panel"]), colors.get("card", DEFAULT_THEME["card"]), 0.5)
            handle = _blend(colors.get("accent", DEFAULT_THEME["accent"]), track, 0.4)
            self.mods_scroll.setStyleSheet(
                f"""
                QScrollArea#ModsScrollArea {{
                    background: transparent;
                    border: none;
                }}
                QScrollArea#ModsScrollArea > QWidget {{
                    background: transparent;
                }}
                QScrollArea#ModsScrollArea > QWidget > QWidget {{
                    background: transparent;
                }}
                QScrollArea#ModsScrollArea QScrollBar:vertical {{
                    background: transparent;
                    width: 12px;
                    margin: 6px 0 6px 0;
                }}
                QScrollArea#ModsScrollArea QScrollBar::handle:vertical {{
                    background: {handle};
                    border-radius: 6px;
                    min-height: 32px;
                }}
                QScrollArea#ModsScrollArea QScrollBar::add-line:vertical,
                QScrollArea#ModsScrollArea QScrollBar::sub-line:vertical {{
                    background: none;
                }}
                QScrollArea#ModsScrollArea QScrollBar::add-page:vertical,
                QScrollArea#ModsScrollArea QScrollBar::sub-page:vertical {{
                    background: {track};
                    border-radius: 6px;
                }}
                """
            )

    def _wire_mod_controls(self) -> None:
        mods = self.mods
        mods.time_pitch.tempo_changed.connect(self.controller.set_tempo)
        mods.time_pitch.pitch_changed.connect(self.controller.set_pitch)
        mods.time_pitch.reverse_a_changed.connect(lambda val: self.controller.set_reverse("A", val))
        mods.time_pitch.reverse_b_changed.connect(lambda val: self.controller.set_reverse("B", val))
        mods.time_pitch.loop_changed.connect(self.controller.set_loop)

        mods.muffle.enabled_changed.connect(self.controller.set_muffle_enabled)
        mods.muffle.amount_changed.connect(self.controller.set_muffle_amount)

        mods.tone.enabled_changed.connect(self.controller.set_tone_enabled)
        mods.tone.wave_changed.connect(self.controller.set_tone_wave)
        mods.tone.base_changed.connect(self.controller.set_tone_base)
        mods.tone.beat_changed.connect(self.controller.set_tone_beat)
        mods.tone.level_changed.connect(self.controller.set_tone_level)

        mods.noise.enabled_changed.connect(self.controller.set_noise_enabled)
        mods.noise.type_changed.connect(self.controller.set_noise_type)
        mods.noise.level_changed.connect(self.controller.set_noise_level)
        mods.noise.tilt_changed.connect(self.controller.set_noise_tilt)

        mods.eq.low_changed.connect(self.controller.set_eq_low)
        mods.eq.mid_changed.connect(self.controller.set_eq_mid)
        mods.eq.high_changed.connect(self.controller.set_eq_high)

        mods.fx.mix_changed.connect(self.controller.set_fx_mix)
        mods.fx.delay_changed.connect(self.controller.set_fx_delay)
        mods.fx.feedback_changed.connect(self.controller.set_fx_feedback)
        mods.fx.dist_changed.connect(self.controller.set_fx_distortion)

        mods.space.preset_changed.connect(self.controller.set_space_preset)
        mods.space.mix_changed.connect(self.controller.set_space_mix)
        mods.space.decay_changed.connect(self.controller.set_space_decay)
        mods.space.predelay_changed.connect(self.controller.set_space_predelay)

    def _on_mods_toggled(self, checked: bool) -> None:
        if self.sender() is self.mods_toggle:
            self._mods_user_collapse = not checked
        if hasattr(self, "mods_scroll"):
            self.mods_scroll.setVisible(checked)
            self.mods.setVisible(True)
            if checked:
                self.mods_scroll.verticalScrollBar().setValue(0)
        else:
            self.mods.setVisible(checked)
        self.mods_toggle.setArrowType(Qt.DownArrow if checked else Qt.RightArrow)
        if hasattr(self, "mods_spacer"):
            self.mods_spacer.changeSize(0, 6 if checked else 0, QSizePolicy.Minimum, QSizePolicy.Fixed)
            self.layout().invalidate()

    def _mods_should_expand(self, state: Dict[str, Dict[str, object]]) -> bool:
        if not state:
            return False
        time_pitch = state.get("time_pitch", {})
        if abs(float(time_pitch.get("tempo", 1.0)) - 1.0) > 1e-3:
            return True
        if int(time_pitch.get("pitch", 0)) != 0:
            return True
        if bool(time_pitch.get("reverse_a", False)) or bool(time_pitch.get("reverse_b", False)):
            return True

        muffle = state.get("muffle", {})
        if bool(muffle.get("enabled", False)) and float(muffle.get("amount", 0.0)) > 0.0:
            return True

        tone = state.get("tone", {})
        if bool(tone.get("enabled", False)) and float(tone.get("level", 0.0)) > 0.0:
            return True

        noise = state.get("noise", {})
        if bool(noise.get("enabled", False)) and float(noise.get("level", 0.0)) > 0.0:
            return True

        eq = state.get("eq", {})
        if any(abs(float(eq.get(key, 0.0))) > 1e-3 for key in ("low", "mid", "high")):
            return True

        fx = state.get("fx", {})
        if float(fx.get("mix", 0.0)) > 0.0:
            return True
        if float(fx.get("delay", 0.0)) > 0.0:
            return True
        if float(fx.get("feedback", 0.0)) > 0.0:
            return True
        if float(fx.get("dist", 0.0)) > 0.0:
            return True

        space = state.get("space", {})
        if space.get("preset") not in (None, "none") and float(space.get("mix", 0.0)) > 0.0:
            return True
        if float(space.get("decay", 0.0)) > 0.0:
            return True
        if float(space.get("pre", 0.0)) > 0.0:
            return True

        return False

    def _make_slider(self, minimum: int, maximum: int, value: int) -> QSlider:
        slider = QSlider(Qt.Horizontal)
        slider.setRange(minimum, maximum)
        slider.setValue(value)
        return slider

    def _slider_row(self, label: str, slider: QSlider) -> QHBoxLayout:
        row = QHBoxLayout()
        row.setSpacing(12)
        row.addWidget(QLabel(label))
        row.addWidget(slider, 1)
        return row

    def _progress_row(self, label: str, slider: QSlider, time_label: QLabel) -> QHBoxLayout:
        row = QHBoxLayout()
        row.setSpacing(12)
        row.addWidget(QLabel(label))
        row.addWidget(slider, 1)
        time_label.setMinimumWidth(110)
        row.addWidget(time_label)
        return row

    def _update_file_labels(self) -> None:
        desc = self.controller.describe()
        mapping = (("file_a", "A", self.file_a_label), ("file_b", "B", self.file_b_label))
        for key, layer, label in mapping:
            path = desc.get(key)
            duration = self._duration_info.get(layer, 0.0)
            if path:
                name = Path(path).name
                if duration:
                    label.setText(f"{name} ({duration:.2f}s)")
                else:
                    label.setText(name)
            else:
                self._duration_info[layer] = 0.0
                label.setText("None")
        self._update_progress_controls()

    # ------------------------------------------------------------------
    def _pick_file(self, layer: str) -> None:
        path, _ = QFileDialog.getOpenFileName(self, f"Select audio file for {layer}", "", "Audio Files (*.wav *.mp3 *.flac)")
        if not path:
            return
        try:
            self.controller.load_file(layer, Path(path))
        except Exception as exc:
            QMessageBox.critical(self, "Load Audio", f"Failed to load file:\n{exc}")

    def _on_file_loaded(self, layer: str, metadata: Dict[str, object]) -> None:
        duration = float(metadata.get("duration", 0.0) or 0.0)
        if layer in self._duration_info:
            self._duration_info[layer] = duration
        self._update_file_labels()

    def _cross_changed(self, value: int) -> None:
        self.controller.set_crossfade(value / 100.0)

    def _volume_changed(self, value: int) -> None:
        self.controller.set_volume(value / 100.0)

    def _pan_changed(self, value: int) -> None:
        self.controller.set_pan(value / 100.0)

    def _sync_state(self) -> None:
        self.cross_slider.blockSignals(True)
        self.cross_slider.setValue(int(self.controller.crossfade_value * 100))
        self.cross_slider.blockSignals(False)

        self.volume_slider.blockSignals(True)
        self.volume_slider.setValue(int(self.controller.volume_value * 100))
        self.volume_slider.blockSignals(False)

        self.pan_slider.blockSignals(True)
        self.pan_slider.setValue(int(self.controller.pan_value * 100))
        self.pan_slider.blockSignals(False)

        self.loop_check.blockSignals(True)
        self.loop_check.setChecked(self.controller.loop)
        self.loop_check.blockSignals(False)

        self.mute_btn.blockSignals(True)
        self.mute_btn.setChecked(self.controller.muted)
        self.mute_btn.blockSignals(False)
        self._update_file_labels()
        mod_state = self.controller.get_mod_state()
        self.mods.set_state(mod_state)

        should_expand = self._mods_should_expand(mod_state)
        if not should_expand:
            self._mods_user_collapse = False
        elif not self.mods_toggle.isChecked() and not self._mods_user_collapse:
            self.mods_toggle.blockSignals(True)
            self.mods_toggle.setChecked(True)
            self.mods_toggle.blockSignals(False)
            self._on_mods_toggled(True)

        self._refresh_positions()

    def _begin_seek(self, layer: str) -> None:
        self._seeking_layer = layer

    def _commit_seek(self, layer: str) -> None:
        if self._seeking_layer != layer:
            return
        slider = self.progress_a_slider if layer == "A" else self.progress_b_slider
        duration = self._duration_info.get(layer, 0.0)
        target = min(duration, max(0.0, slider.value() / 1000.0))
        self._seek_layer(layer, target)
        self._seeking_layer = None

    def _preview_seek(self, layer: str, value: int) -> None:
        duration = self._duration_info.get(layer, 0.0)
        seconds = min(duration, max(0.0, value / 1000.0))
        label = self.progress_a_time if layer == "A" else self.progress_b_time
        label.setText(f"{self._format_time(seconds)} / {self._format_time(duration)}")

    def _seek_layer(self, layer: str, seconds: float) -> None:
        try:
            self.controller.seek(layer, seconds)
        except AttributeError:
            # Older controllers without seek support.
            pass

    def _refresh_positions(self) -> None:
        if self._seeking_layer is not None:
            return
        mapping = (
            ("A", self.progress_a_slider, self.progress_a_time),
            ("B", self.progress_b_slider, self.progress_b_time),
        )
        for layer, slider, label in mapping:
            duration = self._duration_info.get(layer, 0.0)
            if duration <= 0:
                slider.blockSignals(True)
                slider.setEnabled(False)
                slider.setRange(0, 1)
                slider.setValue(0)
                slider.blockSignals(False)
                label.setText("0:00 / 0:00")
                continue

            slider.blockSignals(True)
            slider.setEnabled(True)
            slider.setRange(0, max(1, int(duration * 1000)))
            try:
                position = self.controller.get_position(layer)
            except AttributeError:
                position = 0.0
            position = min(duration, max(0.0, float(position)))
            slider.setValue(int(position * 1000))
            slider.blockSignals(False)
            label.setText(f"{self._format_time(position)} / {self._format_time(duration)}")

    def _update_progress_controls(self) -> None:
        for layer, slider, label in (
            ("A", self.progress_a_slider, self.progress_a_time),
            ("B", self.progress_b_slider, self.progress_b_time),
        ):
            duration = self._duration_info.get(layer, 0.0)
            slider.blockSignals(True)
            slider.setEnabled(duration > 0)
            slider.setRange(0, max(1, int(duration * 1000)))
            slider.setValue(0)
            slider.blockSignals(False)
            label.setText(f"0:00 / {self._format_time(duration)}")

    def _format_time(self, seconds: float) -> str:
        if seconds <= 0:
            return "0:00"
        minutes = int(seconds // 60)
        remaining = int(seconds % 60)
        return f"{minutes}:{remaining:02d}"<|MERGE_RESOLUTION|>--- conflicted
+++ resolved
@@ -238,7 +238,6 @@
         border = colors.get("border", DEFAULT_THEME["border"])
         muted = colors.get("muted", DEFAULT_THEME["muted"])
 
-<<<<<<< HEAD
         if dark:
             panel_bg = _blend(bg, card, 0.3)
             block_bg = _blend(panel_bg, card, 0.52)
@@ -257,19 +256,6 @@
         combo_border = _blend(border, combo_bg, 0.6)
         combo_text = "#101010" if dark else "#000000"
         slider_track = _blend(bg, card, 0.32 if dark else 0.48)
-=======
-        panel_bg = _blend(card, bg, 0.55)
-        block_bg = _blend(card, bg, 0.7)
-        stream_bg = _blend(card, bg, 0.6)
-        button_bg = _blend(panel_bg, accent, 0.12)
-        button_hover = _blend(panel_bg, accent, 0.22)
-        button_pressed = _blend(panel_bg, accent, 0.35)
-        button_text = text
-        combo_bg = _mix_with_white(stream_bg, 0.28 if dark else 0.2)
-        combo_border = _blend(border, accent, 0.3)
-        combo_text = "#101010" if dark else "#000000"
-        slider_track = _blend(bg, card, 0.45)
->>>>>>> b8ac6b97
         slider_handle = _blend(accent, "#ffffff", 0.45)
         slider_fill = accent
         secondary_text = _blend(text, muted, 0.6)
