from __future__ import annotations

from pathlib import Path
from typing import Dict

from PyQt5.QtCore import Qt, QTimer
from PyQt5.QtWidgets import (
    QFileDialog,
    QFrame,
    QGroupBox,
    QHBoxLayout,
    QLabel,
    QVBoxLayout,
    QPushButton,
    QWidget,
    QSlider,
    QCheckBox,
    QMessageBox,
    QSizePolicy,
)

from ambiance.audio_engine import AudioEngine, BlockController, StreamController
from .stream_mods import StreamModsContainer


class BlocksPanel(QFrame):
    """Panel hosting user audio blocks/streams."""

    def __init__(self, engine: AudioEngine, parent: QWidget | None = None):
        super().__init__(parent)
        self.engine = engine
        self._block_widgets: Dict[BlockController, BlockWidget] = {}
        self.setObjectName("BlocksPanel")

        root_layout = QVBoxLayout(self)
        root_layout.setContentsMargins(18, 18, 18, 18)
        root_layout.setSpacing(12)

        header = QHBoxLayout()
        title = QLabel("Blocks & Streams")
        title.setObjectName("BlocksTitle")
        title.setStyleSheet("font-size: 18px; font-weight: 600;")
        header.addWidget(title)

        header.addStretch()

        add_btn = QPushButton("Add Block")
        add_btn.clicked.connect(self._on_add_block_clicked)
        header.addWidget(add_btn)

        root_layout.addLayout(header)

        self.list_widget = QWidget()
        self.list_layout = QVBoxLayout(self.list_widget)
        self.list_layout.setContentsMargins(0, 0, 0, 0)
        self.list_layout.setSpacing(16)
        self.list_layout.addStretch()
        root_layout.addWidget(self.list_widget, 1)

        engine.block_created.connect(self._on_block_created)
        engine.block_removed.connect(self._on_block_removed)

    # ------------------------------------------------------------------
    def create_block(self) -> BlockController | None:
        try:
            self.engine.ensure_running()
            block = self.engine.add_block()
            block.set_volume(1.0)
            return block
        except Exception as exc:
            QMessageBox.critical(self, "Audio Engine", f"Failed to add block:\n{exc}")
            return None

    def _on_add_block_clicked(self) -> None:
        self.create_block()

    def _on_block_created(self, block: BlockController) -> None:
        widget = BlockWidget(block, panel=self)
        self._block_widgets[block] = widget
        insert_index = max(0, self.list_layout.count() - 1)
        self.list_layout.insertWidget(insert_index, widget)

    def _on_block_removed(self, block: BlockController) -> None:
        widget = self._block_widgets.pop(block, None)
        if widget:
            widget.deleteLater()

    def remove_block(self, block: BlockController) -> None:
        self.engine.remove_block(block)


class BlockWidget(QGroupBox):
    """UI wrapper for a BlockController."""

    def __init__(self, controller: BlockController, panel: BlocksPanel):
        super().__init__(f"Block {controller.index}")
        self.controller = controller
        self.panel = panel
        self.stream_widgets: Dict[StreamController, StreamWidget] = {}

        self.setObjectName("BlockWidget")
        self.setStyleSheet("BlockWidget { border: 1px solid rgba(255,255,255,0.08); border-radius: 12px; }")

        layout = QVBoxLayout(self)
        layout.setContentsMargins(18, 20, 18, 20)
        layout.setSpacing(18)

        volume_label = QLabel("Volume")
        volume_label.setStyleSheet("font-weight: 600;")
        layout.addWidget(volume_label)

        slider_row = QHBoxLayout()
        slider_row.setContentsMargins(0, 0, 0, 0)
        slider_row.setSpacing(10)
        self.volume_slider = QSlider(Qt.Horizontal)
        self.volume_slider.setRange(0, 150)
        self.volume_slider.setValue(int(controller.volume * 100))
        self.volume_slider.setMinimumHeight(24)
        self.volume_slider.valueChanged.connect(self._on_volume_changed)
        slider_row.addWidget(self.volume_slider, 1)
        self.volume_label = QLabel("100%")
        slider_row.addWidget(self.volume_label)
        layout.addLayout(slider_row)

        button_row = QHBoxLayout()
        button_row.addStretch()
        add_stream_btn = QPushButton("Add Stream")
        add_stream_btn.clicked.connect(self._on_add_stream)
        button_row.addWidget(add_stream_btn)
        remove_btn = QPushButton("Remove Block")
        remove_btn.clicked.connect(self._on_remove_block)
        button_row.addWidget(remove_btn)
        layout.addLayout(button_row)

        self.stream_container = QVBoxLayout()
        self.stream_container.setContentsMargins(0, 0, 0, 0)
        self.stream_container.setSpacing(20)
        layout.addLayout(self.stream_container)

        self.mods = StreamModsContainer()
        layout.addWidget(self.mods)

        self._wire_mod_controls()

        controller.stream_added.connect(self._on_stream_added)
        controller.stream_removed.connect(self._on_stream_removed)
        controller.volume_changed.connect(self._sync_volume)

        for stream in controller.streams:
            self._add_stream_widget(stream)

    # ------------------------------------------------------------------
    def _add_stream_widget(self, stream: StreamController) -> None:
        widget = StreamWidget(stream)
        self.stream_widgets[stream] = widget
        self.stream_container.addWidget(widget)

    # ------------------------------------------------------------------
    def _on_volume_changed(self, value: int) -> None:
        percent = value / 100.0
        if percent <= 0:
            self.volume_label.setText("Muted")
        else:
            self.volume_label.setText(f"{int(percent * 100)}%")
        self.controller.set_volume(percent)

    def _sync_volume(self, value: float) -> None:
        self.volume_slider.blockSignals(True)
        self.volume_slider.setValue(int(value * 100))
        self.volume_slider.blockSignals(False)
        self.volume_label.setText(f"{int(value * 100)}%")

    def _on_add_stream(self) -> None:
        stream = self.controller.add_stream()
        self._add_stream_widget(stream)

    def _on_stream_added(self, stream: StreamController) -> None:
        if stream not in self.stream_widgets:
            self._add_stream_widget(stream)

    def _on_stream_removed(self, stream: StreamController) -> None:
        widget = self.stream_widgets.pop(stream, None)
        if widget:
            widget.deleteLater()

    def _on_remove_block(self) -> None:
        confirm = QMessageBox.question(
            self,
            "Remove Block",
            "Are you sure you want to remove this block and all streams?",
        )
        if confirm == QMessageBox.Yes:
            self.panel.remove_block(self.controller)


class StreamWidget(QGroupBox):
    """UI for a single stream."""

    def __init__(self, controller: StreamController):
        super().__init__(f"Stream {controller.index}")
        self.controller = controller
        self._duration_info = {"A": 0.0, "B": 0.0}
        self._seeking_layer: str | None = None
        self.setObjectName("StreamWidget")
        self.setStyleSheet("StreamWidget { border: 1px solid rgba(255,255,255,0.08); border-radius: 10px; }")
        self.setSizePolicy(QSizePolicy.Expanding, QSizePolicy.Preferred)
        self.setMinimumHeight(260)

        layout = QVBoxLayout(self)
        layout.setContentsMargins(18, 18, 18, 18)
        layout.setSpacing(16)
        file_row = QHBoxLayout()
        file_row.setSpacing(12)

        self.file_a_btn = QPushButton("Load A")
        self.file_a_btn.clicked.connect(lambda: self._pick_file("A"))
        self.file_a_label = QLabel("None")
        self.file_a_label.setSizePolicy(QSizePolicy.Expanding, QSizePolicy.Preferred)

        self.file_b_btn = QPushButton("Load B")
        self.file_b_btn.clicked.connect(lambda: self._pick_file("B"))
        self.file_b_label = QLabel("None")
        self.file_b_label.setSizePolicy(QSizePolicy.Expanding, QSizePolicy.Preferred)

        file_row.addWidget(self.file_a_btn)
        file_row.addWidget(self.file_a_label, 1)
        file_row.addSpacing(10)
        file_row.addWidget(self.file_b_btn)
        file_row.addWidget(self.file_b_label, 1)

        layout.addLayout(file_row)
        layout.addSpacing(10)

        self.progress_a_slider = self._make_slider(0, 1, 0)
        self.progress_a_slider.setEnabled(False)
        self.progress_a_slider.sliderPressed.connect(lambda: self._begin_seek("A"))
        self.progress_a_slider.sliderReleased.connect(lambda: self._commit_seek("A"))
        self.progress_a_slider.sliderMoved.connect(lambda value: self._preview_seek("A", value))
        self.progress_a_time = QLabel("0:00 / 0:00")

        self.progress_b_slider = self._make_slider(0, 1, 0)
        self.progress_b_slider.setEnabled(False)
        self.progress_b_slider.sliderPressed.connect(lambda: self._begin_seek("B"))
        self.progress_b_slider.sliderReleased.connect(lambda: self._commit_seek("B"))
        self.progress_b_slider.sliderMoved.connect(lambda value: self._preview_seek("B", value))
        self.progress_b_time = QLabel("0:00 / 0:00")

        layout.addLayout(self._progress_row("File A", self.progress_a_slider, self.progress_a_time))
        layout.addLayout(self._progress_row("File B", self.progress_b_slider, self.progress_b_time))
        layout.addSpacing(10)

        transport_row = QHBoxLayout()
        play_btn = QPushButton("Play")
        play_btn.clicked.connect(controller.play)
        stop_btn = QPushButton("Stop")
        stop_btn.clicked.connect(controller.stop)
        self.loop_check = QCheckBox("Loop")
        self.loop_check.setChecked(controller.loop)
        self.loop_check.toggled.connect(controller.set_loop)

        transport_row.addWidget(play_btn)
        transport_row.addWidget(stop_btn)
        transport_row.addWidget(self.loop_check)
        transport_row.addStretch()

        self.mute_btn = QPushButton("Mute")
        self.mute_btn.setCheckable(True)
        self.mute_btn.toggled.connect(controller.set_muted)
        transport_row.addWidget(self.mute_btn)

        layout.addLayout(transport_row)
        layout.addSpacing(12)

        # Sliders
        self.cross_slider = self._make_slider(0, 100, int(controller.crossfade_value * 100))
        self.cross_slider.valueChanged.connect(self._cross_changed)

        self.volume_slider = self._make_slider(0, 150, int(controller.volume_value * 100))
        self.volume_slider.valueChanged.connect(self._volume_changed)

        self.pan_slider = self._make_slider(-100, 100, int(controller.pan_value * 100))
        self.pan_slider.valueChanged.connect(self._pan_changed)

        layout.addLayout(self._slider_row("Crossfade A <-> B", self.cross_slider))
        layout.addSpacing(8)
        layout.addLayout(self._slider_row("Volume", self.volume_slider))
        layout.addSpacing(8)
        layout.addLayout(self._slider_row("Pan", self.pan_slider))
        layout.addSpacing(6)

        self.mods = StreamModsContainer()
        layout.addWidget(self.mods)
        self._wire_mod_controls()

        controller.file_loaded.connect(self._on_file_loaded)
        controller.state_changed.connect(self._sync_state)
        self._sync_state()

<<<<<<< HEAD
        self.position_timer = QTimer(self)
        self.position_timer.setInterval(200)
        self.position_timer.timeout.connect(self._refresh_positions)
        self.position_timer.start()

=======
>>>>>>> 5edde591
    def _wire_mod_controls(self) -> None:
        mods = self.mods
        mods.time_pitch.tempo_changed.connect(self.controller.set_tempo)
        mods.time_pitch.pitch_changed.connect(self.controller.set_pitch)
        mods.time_pitch.reverse_a_changed.connect(lambda val: self.controller.set_reverse("A", val))
        mods.time_pitch.reverse_b_changed.connect(lambda val: self.controller.set_reverse("B", val))
        mods.time_pitch.loop_changed.connect(self.controller.set_loop)

        mods.muffle.enabled_changed.connect(self.controller.set_muffle_enabled)
        mods.muffle.amount_changed.connect(self.controller.set_muffle_amount)

        mods.tone.enabled_changed.connect(self.controller.set_tone_enabled)
        mods.tone.wave_changed.connect(self.controller.set_tone_wave)
        mods.tone.base_changed.connect(self.controller.set_tone_base)
        mods.tone.beat_changed.connect(self.controller.set_tone_beat)
        mods.tone.level_changed.connect(self.controller.set_tone_level)

        mods.noise.enabled_changed.connect(self.controller.set_noise_enabled)
        mods.noise.type_changed.connect(self.controller.set_noise_type)
        mods.noise.level_changed.connect(self.controller.set_noise_level)
        mods.noise.tilt_changed.connect(self.controller.set_noise_tilt)

        mods.eq.low_changed.connect(self.controller.set_eq_low)
        mods.eq.mid_changed.connect(self.controller.set_eq_mid)
        mods.eq.high_changed.connect(self.controller.set_eq_high)

        mods.fx.mix_changed.connect(self.controller.set_fx_mix)
        mods.fx.delay_changed.connect(self.controller.set_fx_delay)
        mods.fx.feedback_changed.connect(self.controller.set_fx_feedback)
        mods.fx.dist_changed.connect(self.controller.set_fx_distortion)

        mods.space.preset_changed.connect(self.controller.set_space_preset)
        mods.space.mix_changed.connect(self.controller.set_space_mix)
        mods.space.decay_changed.connect(self.controller.set_space_decay)
        mods.space.predelay_changed.connect(self.controller.set_space_predelay)

    def _make_slider(self, minimum: int, maximum: int, value: int) -> QSlider:
        slider = QSlider(Qt.Horizontal)
        slider.setRange(minimum, maximum)
        slider.setValue(value)
        return slider

    def _slider_row(self, label: str, slider: QSlider) -> QHBoxLayout:
        row = QHBoxLayout()
        row.setSpacing(12)
        row.addWidget(QLabel(label))
        row.addWidget(slider, 1)
        return row

    def _progress_row(self, label: str, slider: QSlider, time_label: QLabel) -> QHBoxLayout:
        row = QHBoxLayout()
        row.setSpacing(12)
        row.addWidget(QLabel(label))
        row.addWidget(slider, 1)
        time_label.setMinimumWidth(110)
        row.addWidget(time_label)
        return row

    def _update_file_labels(self) -> None:
        desc = self.controller.describe()
        mapping = (("file_a", "A", self.file_a_label), ("file_b", "B", self.file_b_label))
        for key, layer, label in mapping:
            path = desc.get(key)
            duration = self._duration_info.get(layer, 0.0)
            if path:
                name = Path(path).name
                if duration:
                    label.setText(f"{name} ({duration:.2f}s)")
                else:
                    label.setText(name)
            else:
                self._duration_info[layer] = 0.0
                label.setText("None")
        self._update_progress_controls()

    # ------------------------------------------------------------------
    def _pick_file(self, layer: str) -> None:
        path, _ = QFileDialog.getOpenFileName(self, f"Select audio file for {layer}", "", "Audio Files (*.wav *.mp3 *.flac)")
        if not path:
            return
        try:
            self.controller.load_file(layer, Path(path))
        except Exception as exc:
            QMessageBox.critical(self, "Load Audio", f"Failed to load file:\n{exc}")

    def _on_file_loaded(self, layer: str, metadata: Dict[str, object]) -> None:
        duration = float(metadata.get("duration", 0.0) or 0.0)
        if layer in self._duration_info:
            self._duration_info[layer] = duration
        self._update_file_labels()

    def _cross_changed(self, value: int) -> None:
        self.controller.set_crossfade(value / 100.0)

    def _volume_changed(self, value: int) -> None:
        self.controller.set_volume(value / 100.0)

    def _pan_changed(self, value: int) -> None:
        self.controller.set_pan(value / 100.0)

    def _sync_state(self) -> None:
        self.cross_slider.blockSignals(True)
        self.cross_slider.setValue(int(self.controller.crossfade_value * 100))
        self.cross_slider.blockSignals(False)

        self.volume_slider.blockSignals(True)
        self.volume_slider.setValue(int(self.controller.volume_value * 100))
        self.volume_slider.blockSignals(False)

        self.pan_slider.blockSignals(True)
        self.pan_slider.setValue(int(self.controller.pan_value * 100))
        self.pan_slider.blockSignals(False)

        self.loop_check.blockSignals(True)
        self.loop_check.setChecked(self.controller.loop)
        self.loop_check.blockSignals(False)

        self.mute_btn.blockSignals(True)
        self.mute_btn.setChecked(self.controller.muted)
        self.mute_btn.blockSignals(False)
        self._update_file_labels()
<<<<<<< HEAD
        self.mods.set_state(self.controller.get_mod_state())
        self._refresh_positions()

    def _begin_seek(self, layer: str) -> None:
        self._seeking_layer = layer

    def _commit_seek(self, layer: str) -> None:
        if self._seeking_layer != layer:
            return
        slider = self.progress_a_slider if layer == "A" else self.progress_b_slider
        duration = self._duration_info.get(layer, 0.0)
        target = min(duration, max(0.0, slider.value() / 1000.0))
        self._seek_layer(layer, target)
        self._seeking_layer = None

    def _preview_seek(self, layer: str, value: int) -> None:
        duration = self._duration_info.get(layer, 0.0)
        seconds = min(duration, max(0.0, value / 1000.0))
        label = self.progress_a_time if layer == "A" else self.progress_b_time
        label.setText(f"{self._format_time(seconds)} / {self._format_time(duration)}")

    def _seek_layer(self, layer: str, seconds: float) -> None:
        try:
            self.controller.seek(layer, seconds)
        except AttributeError:
            # Older controllers without seek support.
            pass

    def _refresh_positions(self) -> None:
        if self._seeking_layer is not None:
            return
        mapping = (
            ("A", self.progress_a_slider, self.progress_a_time),
            ("B", self.progress_b_slider, self.progress_b_time),
        )
        for layer, slider, label in mapping:
            duration = self._duration_info.get(layer, 0.0)
            if duration <= 0:
                slider.blockSignals(True)
                slider.setEnabled(False)
                slider.setRange(0, 1)
                slider.setValue(0)
                slider.blockSignals(False)
                label.setText("0:00 / 0:00")
                continue

            slider.blockSignals(True)
            slider.setEnabled(True)
            slider.setRange(0, max(1, int(duration * 1000)))
            try:
                position = self.controller.get_position(layer)
            except AttributeError:
                position = 0.0
            position = min(duration, max(0.0, float(position)))
            slider.setValue(int(position * 1000))
            slider.blockSignals(False)
            label.setText(f"{self._format_time(position)} / {self._format_time(duration)}")

    def _update_progress_controls(self) -> None:
        for layer, slider, label in (
            ("A", self.progress_a_slider, self.progress_a_time),
            ("B", self.progress_b_slider, self.progress_b_time),
        ):
            duration = self._duration_info.get(layer, 0.0)
            slider.blockSignals(True)
            slider.setEnabled(duration > 0)
            slider.setRange(0, max(1, int(duration * 1000)))
            slider.setValue(0)
            slider.blockSignals(False)
            label.setText(f"0:00 / {self._format_time(duration)}")

    def _format_time(self, seconds: float) -> str:
        if seconds <= 0:
            return "0:00"
        minutes = int(seconds // 60)
        remaining = int(seconds % 60)
        return f"{minutes}:{remaining:02d}"
=======
        self.mods.set_state(self.controller.get_mod_state())
>>>>>>> 5edde591
<|MERGE_RESOLUTION|>--- conflicted
+++ resolved
@@ -296,14 +296,11 @@
         controller.state_changed.connect(self._sync_state)
         self._sync_state()
 
-<<<<<<< HEAD
         self.position_timer = QTimer(self)
         self.position_timer.setInterval(200)
         self.position_timer.timeout.connect(self._refresh_positions)
         self.position_timer.start()
 
-=======
->>>>>>> 5edde591
     def _wire_mod_controls(self) -> None:
         mods = self.mods
         mods.time_pitch.tempo_changed.connect(self.controller.set_tempo)
@@ -425,7 +422,6 @@
         self.mute_btn.setChecked(self.controller.muted)
         self.mute_btn.blockSignals(False)
         self._update_file_labels()
-<<<<<<< HEAD
         self.mods.set_state(self.controller.get_mod_state())
         self._refresh_positions()
 
@@ -502,7 +498,4 @@
             return "0:00"
         minutes = int(seconds // 60)
         remaining = int(seconds % 60)
-        return f"{minutes}:{remaining:02d}"
-=======
-        self.mods.set_state(self.controller.get_mod_state())
->>>>>>> 5edde591
+        return f"{minutes}:{remaining:02d}"