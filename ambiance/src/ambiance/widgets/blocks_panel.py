--- conflicted
+++ resolved
@@ -140,7 +140,6 @@
         self._block_widgets: Dict[BlockController, BlockWidget] = {}
         self.setObjectName("BlocksPanel")
 
-<<<<<<< HEAD
         self.setStyleSheet(
             """
             #BlocksPanel {
@@ -227,8 +226,6 @@
         """
         )
 
-=======
->>>>>>> 541f7cb0
         # Legacy compatibility handles for the desktop shell which still
         # references panel-level seeker and label attributes.
         self.seekerA = _LegacySliderProxy()
@@ -617,7 +614,6 @@
         mods.space.decay_changed.connect(self.controller.set_space_decay)
         mods.space.predelay_changed.connect(self.controller.set_space_predelay)
 
-<<<<<<< HEAD
     def _on_mods_toggled(self, checked: bool) -> None:
         self.mods.setVisible(checked)
         self.mods_toggle.setArrowType(Qt.DownArrow if checked else Qt.RightArrow)
@@ -625,8 +621,6 @@
             self.mods_spacer.changeSize(0, 6 if checked else 0, QSizePolicy.Minimum, QSizePolicy.Fixed)
             self.layout().invalidate()
 
-=======
->>>>>>> 541f7cb0
     def _make_slider(self, minimum: int, maximum: int, value: int) -> QSlider:
         slider = QSlider(Qt.Horizontal)
         slider.setRange(minimum, maximum)
